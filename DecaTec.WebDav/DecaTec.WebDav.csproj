--- conflicted
+++ resolved
@@ -1,14 +1,9 @@
 ﻿<Project Sdk="Microsoft.NET.Sdk">
   <PropertyGroup>
     <TargetFramework>netstandard1.1</TargetFramework>
-<<<<<<< HEAD
     <AssetTargetFallback>$(AssetTargetFallback);portable45-net45+win8+wpa81</AssetTargetFallback>
 
-    <Version>1.1.6.0</Version>
-=======
-    <PackageId>PortableWebDavLibrary</PackageId>
     <Version>1.1.7.0</Version>
->>>>>>> ccc8e618
     <Authors>DecaTec</Authors>
     <Company>DecaTec</Company>
     <Product>PortableWebDavLibrary</Product>
